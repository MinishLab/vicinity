--- conflicted
+++ resolved
@@ -3,11 +3,7 @@
 from abc import ABC, abstractmethod
 from dataclasses import dataclass
 from pathlib import Path
-<<<<<<< HEAD
-from typing import Any, Union
-=======
 from typing import Any, Literal
->>>>>>> ba2bc67a
 
 import numpy as np
 from numpy import typing as npt
@@ -19,11 +15,7 @@
 
 @dataclass
 class BasicArgs(BaseArgs):
-<<<<<<< HEAD
-    metric: str = "cosine"
-=======
     metric: Literal["cosine", "euclidean"] = "cosine"
->>>>>>> ba2bc67a
 
 
 class BasicBackend(AbstractBackend[BasicArgs], ABC):
@@ -74,26 +66,6 @@
         raise NotImplementedError()
 
     @classmethod
-<<<<<<< HEAD
-    def from_vectors(
-        cls: type[BasicBackend],
-        vectors: npt.NDArray,
-        metric: Union[str, Metric],
-        **kwargs: Any,
-    ) -> BasicBackend:
-        """Create a new instance from vectors."""
-        metric_enum = Metric.from_string(metric)
-
-        if metric_enum not in cls.supported_metrics:
-            raise ValueError(f"Metric '{metric_enum.value}' is not supported by BasicBackend.")
-
-        if metric_enum == Metric.COSINE:
-            return CosineBasicBackend(vectors, BasicArgs(metric=metric_enum.value))
-        elif metric_enum == Metric.EUCLIDEAN:
-            return EuclideanBasicBackend(vectors, BasicArgs(metric=metric_enum.value))
-        else:
-            raise ValueError(f"Unsupported metric: {metric_enum.value}")
-=======
     def from_vectors(cls, vectors: npt.NDArray, **kwargs: Any) -> BasicBackend:
         """Create a new instance from vectors."""
         arguments = BasicArgs(**kwargs)
@@ -103,23 +75,12 @@
             return EuclideanBasicBackend(vectors, arguments)
         else:
             raise ValueError(f"Unsupported metric: {arguments.metric}")
->>>>>>> ba2bc67a
 
     @classmethod
     def load(cls, folder: Path) -> BasicBackend:
         """Load the vectors from a path."""
         path = folder / "vectors.npy"
         arguments = BasicArgs.load(folder / "arguments.json")
-<<<<<<< HEAD
-        metric_enum = Metric.from_string(arguments.metric)
-
-        if metric_enum == Metric.COSINE:
-            return CosineBasicBackend(np.load(path), arguments)
-        elif metric_enum == Metric.EUCLIDEAN:
-            return EuclideanBasicBackend(np.load(path), arguments)
-        else:
-            raise ValueError(f"Unsupported metric: {metric_enum.value}")
-=======
         with open(path, "rb") as f:
             vectors = np.load(f)
         if arguments.metric == "cosine":
@@ -128,7 +89,6 @@
             return EuclideanBasicBackend(vectors, arguments)
         else:
             raise ValueError(f"Unsupported metric: {arguments.metric}")
->>>>>>> ba2bc67a
 
     def save(self, folder: Path) -> None:
         """Save the vectors to a path."""
@@ -142,9 +102,6 @@
         vectors: npt.NDArray,
         threshold: float,
     ) -> list[npt.NDArray]:
-<<<<<<< HEAD
-        """Batched distance thresholding."""
-=======
         """
         Batched distance thresholding.
 
@@ -152,20 +109,13 @@
         :param threshold: The threshold to use.
         :return: A list of lists of indices of vectors that are below the threshold
         """
->>>>>>> ba2bc67a
         out: list[npt.NDArray] = []
         for i in range(0, len(vectors), 1024):
             batch = vectors[i : i + 1024]
             distances = self._dist(batch)
-<<<<<<< HEAD
-            for sims in distances:
-                indices = np.flatnonzero(sims <= threshold)
-                sorted_indices = indices[np.argsort(sims[indices])]
-=======
             for dists in distances:
                 indices = np.flatnonzero(dists <= threshold)
                 sorted_indices = indices[np.argsort(dists[indices])]
->>>>>>> ba2bc67a
                 out.append(sorted_indices)
         return out
 
@@ -174,9 +124,6 @@
         vectors: npt.NDArray,
         k: int,
     ) -> QueryResult:
-<<<<<<< HEAD
-        """Batched distance query."""
-=======
         """
         Batched distance query.
 
@@ -185,7 +132,6 @@
         :return: A list of tuples with the indices and distances.
         :raises ValueError: If k is less than 1.
         """
->>>>>>> ba2bc67a
         if k < 1:
             raise ValueError(f"k should be >= 1, is now {k}")
 
@@ -198,20 +144,14 @@
             batch = vectors[index : index + 1024]
             distances = self._dist(batch)
 
-<<<<<<< HEAD
-=======
             # Efficiently get the k smallest distances
->>>>>>> ba2bc67a
             indices = np.argpartition(distances, kth=effective_k - 1, axis=1)[:, :effective_k]
             sorted_indices = np.take_along_axis(
                 indices, np.argsort(np.take_along_axis(distances, indices, axis=1)), axis=1
             )
             sorted_distances = np.take_along_axis(distances, sorted_indices, axis=1)
 
-<<<<<<< HEAD
-=======
             # Extend the output with tuples of (indices, distances)
->>>>>>> ba2bc67a
             out.extend(zip(sorted_indices, sorted_distances))
 
         return out
@@ -231,37 +171,15 @@
     def __init__(self, vectors: npt.NDArray, arguments: BasicArgs) -> None:
         """Initialize the cosine basic backend."""
         super().__init__(arguments)
-<<<<<<< HEAD
-        self._vectors = vectors
-        self._norm_vectors: npt.NDArray | None = None
-        self._update_precomputed_data()
-
-    def _update_precomputed_data(self) -> None:
-        """Update precomputed data for cosine similarity."""
-        self._norm_vectors = normalize_or_copy(self._vectors)
-
-    @property
-    def norm_vectors(self) -> npt.NDArray:
-        """Return normalized vectors."""
-        if self._norm_vectors is None:
-            self._norm_vectors = normalize_or_copy(self._vectors)
-        return self._norm_vectors
-=======
         self._vectors = normalize_or_copy(vectors)
 
     def _update_precomputed_data(self) -> None:
         """Update precomputed data for cosine similarity."""
         pass
->>>>>>> ba2bc67a
 
     def _dist(self, x: npt.NDArray) -> npt.NDArray:
         """Compute cosine distance."""
         x_norm = normalize(x)
-<<<<<<< HEAD
-        sim = x_norm.dot(self.norm_vectors.T)
-        return 1 - sim
-
-=======
         sim = x_norm.dot(self._vectors.T)
         return 1 - sim
 
@@ -271,7 +189,6 @@
         _norm_vectors = normalize_or_copy(vectors)
         self._vectors = np.vstack([self._vectors, _norm_vectors])
 
->>>>>>> ba2bc67a
 
 class EuclideanBasicBackend(BasicBackend):
     def __init__(self, vectors: npt.NDArray, arguments: BasicArgs) -> None:
@@ -296,10 +213,6 @@
         """Compute Euclidean distance."""
         x_norm = (x**2).sum(1)
         dists_squared = (x_norm[:, None] + self.squared_norm_vectors[None, :]) - 2 * (x @ self._vectors.T)
-<<<<<<< HEAD
-        dists_squared = np.clip(dists_squared, 0, None)  # Ensure non-negative distances
-=======
         # Ensure non-negative distances
         dists_squared = np.clip(dists_squared, 0, None)
->>>>>>> ba2bc67a
         return np.sqrt(dists_squared)