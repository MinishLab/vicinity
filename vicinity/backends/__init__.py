--- conflicted
+++ resolved
@@ -12,17 +12,14 @@
         from vicinity.backends.hnsw import HNSWBackend
 
         return HNSWBackend
-<<<<<<< HEAD
     elif backend == Backend.ANNOY:
         from vicinity.backends.annoy import AnnoyBackend
 
         return AnnoyBackend
-=======
     elif backend == Backend.PYNNDESCENT:
         from vicinity.backends.pynndescent import PyNNDescentBackend
 
         return PyNNDescentBackend
->>>>>>> aaca428b
 
 
 __all__ = ["get_backend_class", "AbstractBackend"]