--- conflicted
+++ resolved
@@ -75,13 +75,8 @@
     :param vicinity_instance: A Vicinity instance.
     :param query_vector: A query vector.
     """
-<<<<<<< HEAD
-    if vicinity_instance.backend.backend_type in {Backend.HNSW, Backend.ANNOY}:
-        # Don't test insert for HNSW or Annoy backend.
-=======
-    if backend_type == Backend.HNSW or backend_type == Backend.PYNNDESCENT:
+    if vicinity_instance.backend.backend_type in {Backend.HNSW, Backend.PYNNDESCENT}:
         # Don't test insert for HNSW backend and PyNNDescent backend
->>>>>>> aaca428b
         return
     new_item = ["item101"]
     new_vector = query_vector
@@ -104,13 +99,9 @@
     :param items: List of item names.
     :param vectors: Array of vectors corresponding to items.
     """
-<<<<<<< HEAD
-    if vicinity_instance.backend.backend_type == Backend.ANNOY:
+    if vicinity_instance.backend.backend_type in {Backend.ANNOY, Backend.PYNNDESCENT}:
         # Don't test delete for ANNOY backend
-=======
-    if backend_type == Backend.PYNNDESCENT:
         # Don't test delete for PyNNDescent backend
->>>>>>> aaca428b
         return
 
     # Get the vector corresponding to "item2"
