[project]
name = "vicinity"
description = "Lightweight Nearest Neighbors with Flexible Backends"
readme = { file = "README.md", content-type = "text/markdown" }
dynamic = ["version"]
requires-python = ">=3.10"
license = { file = "LICENSE" }
authors = [{ name = "Stéphan Tulkens", email = "stephantul@gmail.com"}, {name = "Thomas van Dongen", email = "thomas123@live.nl"}]

classifiers = [
    "Development Status :: 4 - Beta",
    "Intended Audience :: Developers",
    "Intended Audience :: Science/Research",
    "Topic :: Scientific/Engineering :: Artificial Intelligence",
    "Topic :: Software Development :: Libraries",
    "License :: OSI Approved :: MIT License",
    "Programming Language :: Python :: 3 :: Only",
    "Programming Language :: Python :: 3.10",
    "Programming Language :: Python :: 3.11",
    "Programming Language :: Python :: 3.12",
]

dependencies = [
    "numpy",
    "orjson",
    "tqdm"
]

[build-system]
requires = ["setuptools>=64", "setuptools_scm>=8"]
build-backend = "setuptools.build_meta"

[project.optional-dependencies]
dev = [
    "black",
    "ipython",
    "mypy",
    "pre-commit",
    "pytest",
    "pytest-coverage",
    "ruff",
    "setuptools"
]
hnsw = ["hnswlib"]
<<<<<<< HEAD
annoy = ["annoy"]
=======
pynndescent = [
    "pynndescent>=0.5.10",
    "numba>=0.59.0",
    "llvmlite>=0.42.0",
    "numpy>=1.24.0"
]
>>>>>>> aaca428b

[project.urls]
"Homepage" = "https://github.com/MinishLab"
"Bug Reports" = "https://github.com/MinishLab/vicinity/issues"
"Source" = "https://github.com/MinishLab/vicinity"

[tool.ruff]
exclude = [".venv/"]
line-length = 120
target-version = "py310"

[tool.ruff.lint]
select = [
    # Annotations: Enforce type annotations
    "ANN",
    # Complexity: Enforce a maximum cyclomatic complexity
    "C90",
    # Pydocstyle: Enforce docstrings
    "D",
    # Isort: Enforce import order
    "I",
    # Numpy: Enforce numpy style
    "NPY",
    # Print: Forbid print statements
    "T20",
]
ignore = [
    # Allow self and cls to be untyped, and allow Any type
    "ANN101", "ANN102", "ANN401",
    # Pydocstyle ignores
    "D100", "D101", "D104", "D203", "D212", "D401",
    # Allow use of f-strings in logging
    "G004"
]

[tool.pydoclint]
style = "sphinx"
exclude = "test_"
allow-init-docstring = true
arg-type-hints-in-docstring = false
check-return-types = false
require-return-section-when-returning-nothing = false

[tool.mypy]
python_version = "3.10"
warn_unused_configs = true
ignore_missing_imports = true

[tool.setuptools]
packages = ["vicinity"]

[tool.setuptools_scm]
# can be empty if no extra settings are needed, presence enables setuptools_scm

[tool.setuptools.dynamic]
version = {attr = "vicinity.version.__version__"}<|MERGE_RESOLUTION|>--- conflicted
+++ resolved
@@ -42,16 +42,12 @@
     "setuptools"
 ]
 hnsw = ["hnswlib"]
-<<<<<<< HEAD
-annoy = ["annoy"]
-=======
 pynndescent = [
     "pynndescent>=0.5.10",
     "numba>=0.59.0",
     "llvmlite>=0.42.0",
     "numpy>=1.24.0"
 ]
->>>>>>> aaca428b
 
 [project.urls]
 "Homepage" = "https://github.com/MinishLab"
