--- conflicted
+++ resolved
@@ -1,19 +1,3 @@
-<<<<<<< HEAD
-<div align="center">
-
-# Nearest: The Lightweight Vector Store
-
-</div>
-
-## Table of contents
-
-- [Quickstart](#quickstart)
-- [Main Features](#main-features)
-- [Supported Backends](#supported-backends)
-- [Usage](#usage)
-
-Nearest is the lightest-weight vector store. Just put in some vectors, calculate query vectors, and off you go. It provides a simple and intuitive API for nearest neighbor search, with support for different backends.
-=======
 
 <div align="center">
     <picture>
@@ -53,21 +37,10 @@
 
 
  This is where Vicinity comes in. Instead of learning a new interface for each new package or backend, Vicinity provides a unified interface for all backends. This allows you to easily experiment with different indexing methods and distance metrics and choose the best one for your use case. Vicinity also provides a simple way to evaluate the performance of different backends, allowing you to measure the queries per second and recall.
->>>>>>> 75790442
 
 ## Quickstart
 
 Install the package with:
-<<<<<<< HEAD
-```bash
-pip install nearest
-```
-
-The following code snippet demonstrates how to use Nearest for nearest neighbor search:
-```python
-import numpy as np
-from nearest import Nearest
-=======
 ```bash
 pip install vicinity
 ```
@@ -81,37 +54,11 @@
 ```python
 import numpy as np
 from vicinity import Vicinity, Backend, Metric
->>>>>>> 75790442
 
 # Create some dummy data
 items = ["triforce", "master sword", "hylian shield", "boomerang", "hookshot"]
 vectors = np.random.rand(len(items), 128)
 
-<<<<<<< HEAD
-# Initialize the Nearest instance (using the basic backend)
-nearest = Nearest.from_vectors_and_items(vectors=vectors, items=items, backend_type=Backend.BASIC)
-
-# Query for nearest neighbors with a top-k search
-query_vector = np.random.rand(128)
-results = nearest.query([query_vector], k=3)
-
-# Query for nearest neighbors with a threshold search
-results = nearest.query_threshold([query_vector], threshold=0.9)
-
-# Save the vector store
-nearest.save('my_vector_store')
-
-# Load the vector store
-nearest = Nearest.load('my_vector_store')
-```
-
-## Main Features
-Nearest provides the following features:
-- Lightweight: Minimal dependencies and fast performance.
-- Flexible Backend Support: Use different backends for vector storage and search.
-- Dynamic Updates: Insert and delete items in the vector store.
-- Serialization: Save and load vector stores for persistence.
-=======
 # Initialize the Vicinity instance (using the basic backend and cosine metric)
 vicinity = Vicinity.from_vectors_and_items(
     vectors=vectors,
@@ -154,96 +101,10 @@
 - Flexible Backend Support: Use different backends for vector storage and search.
 - Serialization: Save and load vector stores for persistence.
 - Evaluation: Easily evaluate the performance of different backends.
->>>>>>> 75790442
 - Easy to Use: Simple and intuitive API.
 
 ## Supported Backends
 The following backends are supported:
-<<<<<<< HEAD
-- `BASIC`: A simple flat index for vector storage and search.
-- `HNSW`: Hierarchical Navigable Small World Graph for approximate nearest neighbor search.
-
-## Usage
-
-<details>
-<summary>  Creating a Vector Store
- </summary>
-<br>
-
-You can create a Nearest instance by providing items and their corresponding vectors:
-
-
-```python
-from nearest import Nearest
-import numpy as np
-
-items = ["triforce", "master sword", "hylian shield", "boomerang", "hookshot"]
-vectors = np.random.rand(len(items), 128)
-
-nearest = Nearest.from_vectors_and_items(vectors=vectors, items=items)
-```
-
-</details>
-
-<details>
-<summary>  Querying
- </summary>
-<br>
-
-Find the k nearest neighbors for a given vector:
-
-```python
-query_vector = np.random.rand(128)
-results = nearest.query([query_vector], k=3)
-```
-
-Find all neighbors within a given threshold:
-
-```python
-query_vector = np.random.rand(128)
-results = nearest.query_threshold([query_vector], threshold=0.9)
-```
-</details>
-
-<details>
-
-<summary>  Inserting and Deleting Items
- </summary>
-<br>
-
-Insert new items:
-
-```python
-new_items = ["ocarina", "bow"]
-new_vectors = np.random.rand(2, 128)
-nearest.insert(new_items, new_vectors)
-```
-
-Delete items:
-
-```python
-nearest.delete(["hookshot"])
-```
-</details>
-
-<details>
-<summary>  Saving and Loading
- </summary>
-<br>
-
-Save the vector store:
-
-```python
-nearest.save('my_vector_store')
-```
-
-Load the vector store:
-
-```python
-nearest = Nearest.load('my_vector_store')
-```
-</details>
-=======
 - `BASIC`: A simple (exact matching) flat index for vector storage and search.
 - [HNSW](https://github.com/nmslib/hnswlib): Hierarchical Navigable Small World Graph (HNSW) for ANN search using hnswlib.
 - [USEARCH](https://github.com/unum-cloud/usearch): ANN search using Usearch. This uses a highly optimized version of the HNSW algorithm.
@@ -309,7 +170,6 @@
 pip install vicinity[usearch]
 pip install vicinity[voyager]
 ```
->>>>>>> 75790442
 
 ## License
 
