--- conflicted
+++ resolved
@@ -47,13 +47,10 @@
 class FaissBackend(AbstractBackend[FaissArgs]):
     argument_class = FaissArgs
     supported_metrics = {Metric.COSINE, Metric.EUCLIDEAN}
-<<<<<<< HEAD
-=======
     inverse_metric_mapping = {
         Metric.COSINE: faiss.METRIC_INNER_PRODUCT,
         Metric.EUCLIDEAN: faiss.METRIC_L2,
     }
->>>>>>> ba2bc67a
 
     def __init__(
         self,
@@ -78,28 +75,13 @@
     ) -> FaissBackend:
         """Create a new instance from vectors."""
         metric_enum = Metric.from_string(metric)
-<<<<<<< HEAD
 
         if metric_enum not in cls.supported_metrics:
             raise ValueError(f"Metric '{metric_enum.value}' is not supported by FaissBackend.")
 
-        # Map Metric enum to FAISS-specific metric
-        if metric_enum == Metric.COSINE:
-            faiss_metric = faiss.METRIC_INNER_PRODUCT
-            vectors = normalize(vectors)
-        elif metric_enum == Metric.EUCLIDEAN:
-            faiss_metric = faiss.METRIC_L2
-        else:
-            raise ValueError(f"Unsupported metric for FaissBackend: {metric_enum}")
-=======
-
-        if metric_enum not in cls.supported_metrics:
-            raise ValueError(f"Metric '{metric_enum.value}' is not supported by FaissBackend.")
-
         faiss_metric = cls._map_metric_to_string(metric_enum)
         if faiss_metric == faiss.METRIC_INNER_PRODUCT:
             vectors = normalize(vectors)
->>>>>>> ba2bc67a
 
         dim = vectors.shape[1]
 
